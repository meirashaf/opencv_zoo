# YuNet

YuNet is a light-weight, fast and accurate face detection model, which achieves 0.834(AP_easy), 0.824(AP_medium), 0.708(AP_hard) on the WIDER Face validation set.

Notes:

- Model source: [here](https://github.com/ShiqiYu/libfacedetection.train/blob/a61a428929148171b488f024b5d6774f93cdbc13/tasks/task1/onnx/yunet.onnx).
- This model can detect **faces of pixels between around 10x10 to 300x300** due to the training scheme.
- For details on training this model, please visit https://github.com/ShiqiYu/libfacedetection.train.
- This ONNX model has fixed input shape, but OpenCV DNN infers on the exact shape of input image. See https://github.com/opencv/opencv_zoo/issues/44 for more information.
<<<<<<< HEAD
- Paper source: [Yunet: A tiny millisecond-level face detector](https://link.springer.com/article/10.1007/s11633-023-1423-y)
=======
- `face_detection_yunet_2023mar_int8bq.onnx` represents the block-quantized version in int8 precision and is generated using [block_quantize.py](../../tools/quantize/block_quantize.py) with `block_size=64`.
>>>>>>> 25f423d0

Results of accuracy evaluation with [tools/eval](../../tools/eval).

| Models      | Easy AP | Medium AP | Hard AP |
| ----------- | ------- | --------- | ------- |
| YuNet       | 0.8844  | 0.8656    | 0.7503  |
| YuNet block | 0.8845  | 0.8652    | 0.7504  |
| YuNet quant | 0.8810  | 0.8629    | 0.7503  |


\*: 'quant' stands for 'quantized'.
\*\*: 'block' stands for 'blockwise quantized'.


## Demo

### Python

Run the following command to try the demo:

```shell
# detect on camera input
python demo.py
# detect on an image
python demo.py --input /path/to/image -v

# get help regarding various parameters
python demo.py --help
```

### C++

Install latest OpenCV and CMake >= 3.24.0 to get started with:

```shell
# A typical and default installation path of OpenCV is /usr/local
cmake -B build -D OPENCV_INSTALLATION_PATH=/path/to/opencv/installation .
cmake --build build

# detect on camera input
./build/demo
# detect on an image
./build/demo -i=/path/to/image -v
# get help messages
./build/demo -h
```

### Example outputs

![webcam demo](./example_outputs/yunet_demo.gif)

![largest selfie](./example_outputs/largest_selfie.jpg)

## License

All files in this directory are licensed under [MIT License](./LICENSE).

## Reference

- https://github.com/ShiqiYu/libfacedetection
- https://github.com/ShiqiYu/libfacedetection.train

## Citation

If you use `YuNet` in your work, please use the following BibTeX entries:

```
@article{wu2023yunet,
  title={Yunet: A tiny millisecond-level face detector},
  author={Wu, Wei and Peng, Hanyang and Yu, Shiqi},
  journal={Machine Intelligence Research},
  volume={20},
  number={5},
  pages={656--665},
  year={2023},
  publisher={Springer}
}
```<|MERGE_RESOLUTION|>--- conflicted
+++ resolved
@@ -8,11 +8,8 @@
 - This model can detect **faces of pixels between around 10x10 to 300x300** due to the training scheme.
 - For details on training this model, please visit https://github.com/ShiqiYu/libfacedetection.train.
 - This ONNX model has fixed input shape, but OpenCV DNN infers on the exact shape of input image. See https://github.com/opencv/opencv_zoo/issues/44 for more information.
-<<<<<<< HEAD
-- Paper source: [Yunet: A tiny millisecond-level face detector](https://link.springer.com/article/10.1007/s11633-023-1423-y)
-=======
 - `face_detection_yunet_2023mar_int8bq.onnx` represents the block-quantized version in int8 precision and is generated using [block_quantize.py](../../tools/quantize/block_quantize.py) with `block_size=64`.
->>>>>>> 25f423d0
+- Paper source: [Yunet: A tiny millisecond-level face detector](https://link.springer.com/article/10.1007/s11633-023-1423-y).
 
 Results of accuracy evaluation with [tools/eval](../../tools/eval).
 
